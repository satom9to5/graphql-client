# frozen_string_literal: true
require "graphql"
require "graphql/client"
require "graphql/client/controller_helpers"
require "rails/railtie"

module GraphQL
  class Client
    # Optional Rails configuration for GraphQL::Client.
    #
    # Simply require this file to activate in the application.
    #
    #   # config/application.rb
    #   require "graphql/client/railtie"
    #
    class Railtie < Rails::Railtie
      config.graphql = ActiveSupport::OrderedOptions.new

      initializer "graphql.configure_log_subscriber" do |_app|
        require "graphql/client/log_subscriber"
        GraphQL::Client::LogSubscriber.attach_to :graphql
      end

      initializer "graphql.configure_erb_implementation" do |_app|
<<<<<<< HEAD
        require "graphql/client/erb"
        ActionView::Template::Handlers::ERB.erb_implementation = GraphQL::Client::ERB
=======
        if Rails.version >= "5.1"
          require "graphql/client/erubi"
          ActionView::Template::Handlers::ERB.erb_implementation = GraphQL::Client::Erubi
        else
          require "graphql/client/erubis"
          ActionView::Template::Handlers::ERB.erb_implementation = GraphQL::Client::Erubis
        end
      end

      initializer "graphql.configure_controller_helpers" do |_app|
        ActiveSupport.on_load(:action_controller) do
          include GraphQL::Client::ControllerHelpers
        end
>>>>>>> 631319f5
      end

      initializer "graphql.configure_views_namespace" do |app|
        require "graphql/client/view_module"

        path = app.paths["app/views"].first

        config.watchable_dirs[path] = [:erb]

        Object.const_set(:Views, Module.new do
          extend GraphQL::Client::ViewModule
          self.path = path
        end)
      end
    end
  end
end<|MERGE_RESOLUTION|>--- conflicted
+++ resolved
@@ -22,10 +22,6 @@
       end
 
       initializer "graphql.configure_erb_implementation" do |_app|
-<<<<<<< HEAD
-        require "graphql/client/erb"
-        ActionView::Template::Handlers::ERB.erb_implementation = GraphQL::Client::ERB
-=======
         if Rails.version >= "5.1"
           require "graphql/client/erubi"
           ActionView::Template::Handlers::ERB.erb_implementation = GraphQL::Client::Erubi
@@ -39,7 +35,6 @@
         ActiveSupport.on_load(:action_controller) do
           include GraphQL::Client::ControllerHelpers
         end
->>>>>>> 631319f5
       end
 
       initializer "graphql.configure_views_namespace" do |app|
